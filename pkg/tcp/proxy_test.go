--- conflicted
+++ resolved
@@ -10,10 +10,7 @@
 	"testing"
 	"time"
 
-<<<<<<< HEAD
 	"github.com/pires/go-proxyproto"
-=======
->>>>>>> be0845af
 	"github.com/stretchr/testify/assert"
 	"github.com/stretchr/testify/require"
 	"github.com/traefik/traefik/v2/pkg/config/dynamic"
@@ -90,7 +87,6 @@
 	require.Equal(t, "PONG", buffer.String())
 }
 
-<<<<<<< HEAD
 func TestProxyProtocol(t *testing.T) {
 	testCases := []struct {
 		desc    string
@@ -103,29 +99,11 @@
 		{
 			desc:    "PROXY protocol v2",
 			version: 2,
-=======
-func TestLookupAddress(t *testing.T) {
-	testCases := []struct {
-		desc       string
-		address    string
-		expectSame assert.ComparisonAssertionFunc
-	}{
-		{
-			desc:       "IP doesn't need refresh",
-			address:    "8.8.4.4:53",
-			expectSame: assert.Same,
-		},
-		{
-			desc:       "Hostname needs refresh",
-			address:    "dns.google:53",
-			expectSame: assert.NotSame,
->>>>>>> be0845af
 		},
 	}
 
 	for _, test := range testCases {
 		test := test
-<<<<<<< HEAD
 
 		t.Run(test.desc, func(t *testing.T) {
 			backendListener, err := net.Listen("tcp", ":0")
@@ -156,20 +134,10 @@
 
 			proxy, err := NewProxy(":"+port, 10*time.Millisecond, &dynamic.ProxyProtocol{Version: test.version})
 			require.NoError(t, err)
-=======
-		t.Run(test.desc, func(t *testing.T) {
-			t.Parallel()
-
-			proxy, err := NewProxy(test.address, 10*time.Millisecond)
-			require.NoError(t, err)
-
-			require.NotNil(t, proxy.target)
->>>>>>> be0845af
 
 			proxyListener, err := net.Listen("tcp", ":0")
 			require.NoError(t, err)
 
-<<<<<<< HEAD
 			go func() {
 				for {
 					conn, err := proxyListener.Accept()
@@ -199,7 +167,41 @@
 			assert.Equal(t, "PONG", buffer.String())
 
 			assert.Equal(t, test.version, version)
-=======
+		})
+	}
+}
+
+func TestLookupAddress(t *testing.T) {
+	testCases := []struct {
+		desc       string
+		address    string
+		expectSame assert.ComparisonAssertionFunc
+	}{
+		{
+			desc:       "IP doesn't need refresh",
+			address:    "8.8.4.4:53",
+			expectSame: assert.Same,
+		},
+		{
+			desc:       "Hostname needs refresh",
+			address:    "dns.google:53",
+			expectSame: assert.NotSame,
+		},
+	}
+
+	for _, test := range testCases {
+		test := test
+		t.Run(test.desc, func(t *testing.T) {
+			t.Parallel()
+
+			proxy, err := NewProxy(test.address, 10*time.Millisecond, nil)
+			require.NoError(t, err)
+
+			require.NotNil(t, proxy.target)
+
+			proxyListener, err := net.Listen("tcp", ":0")
+			require.NoError(t, err)
+
 			var wg sync.WaitGroup
 			go func(wg *sync.WaitGroup) {
 				for {
@@ -236,7 +238,6 @@
 
 				lastTarget = proxy.target
 			}
->>>>>>> be0845af
 		})
 	}
 }